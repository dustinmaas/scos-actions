import os

import setuptools

with open("README.md", "r", encoding="utf8") as fh:
    long_description = fh.read()


repo_root = os.path.dirname(os.path.realpath(__file__))
requirements_path = repo_root + "/requirements.in"
install_requires = []  # Examples: ["gunicorn", "docutils>=0.3", "lxml==0.5a7"]
if os.path.isfile(requirements_path):
    with open(requirements_path) as f:
        install_requires = f.read().splitlines()

setuptools.setup(
    name="scos_actions",
<<<<<<< HEAD
    version="1.0.1",
=======
    version="2.0.0",
>>>>>>> 57933033
    author="The Institute for Telecommunication Sciences",
    # author_email="author@example.com",
    description="Base actions and hardware support library for scos-sensor",
    license="LICENSE.md",
    long_description=long_description,
    long_description_content_type="text/markdown",
    url="https://github.com/NTIA/scos-actions",
    packages=setuptools.find_packages(),
    classifiers=[
        "Programming Language :: Python :: 3",
        "License :: Public Domain",
        "Operating System :: OS Independent",
    ],
    python_requires=">=3.7",
    install_requires=install_requires,
    package_data={"scos_actions": ["configs/actions/*.yml", "configs/*.json"]},
)<|MERGE_RESOLUTION|>--- conflicted
+++ resolved
@@ -15,11 +15,7 @@
 
 setuptools.setup(
     name="scos_actions",
-<<<<<<< HEAD
-    version="1.0.1",
-=======
     version="2.0.0",
->>>>>>> 57933033
     author="The Institute for Telecommunication Sciences",
     # author_email="author@example.com",
     description="Base actions and hardware support library for scos-sensor",
