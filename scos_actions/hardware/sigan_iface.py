import copy
from abc import ABC, abstractmethod

<<<<<<< HEAD
from scos_actions.capabilities import capabilities
from scos_actions.settings import sensor_calibration
from scos_actions.settings import sigan_calibration
from scos_actions.utils import convert_string_to_millisecond_iso_format
from scos_actions.utils import get_datetime_str_now
=======
from scos_actions.calibration import Calibration
from scos_actions.settings import sensor_calibration, sigan_calibration
from scos_actions.utils import (
    convert_string_to_millisecond_iso_format,
    get_datetime_str_now,
)
>>>>>>> a388aa46


class SignalAnalyzerInterface(ABC):
    def __init__(self):
        # Define the default calibration dicts
        self.DEFAULT_SIGAN_CALIBRATION = {
            "gain_sigan": None,  # Defaults to gain setting
            "enbw_sigan": None,  # Defaults to sample rate
            "noise_figure_sigan": 0,
            "1db_compression_sigan": 100,
            "calibration_datetime": get_datetime_str_now(),
        }

        self.DEFAULT_SENSOR_CALIBRATION = {
            "gain_sensor": None,  # Defaults to sigan gain
            "enbw_sensor": None,  # Defaults to sigan enbw
            "noise_figure_sensor": None,  # Defaults to sigan noise figure
            "1db_compression_sensor": None,  # Defaults to sigan compression + preselector gain
            "gain_preselector": 0,
            "noise_figure_preselector": 0,
            "1db_compression_preselector": 100,
            "calibration_datetime": get_datetime_str_now(),
        }
        self.sensor_calibration_data = copy.deepcopy(self.DEFAULT_SENSOR_CALIBRATION)
        self.sigan_calibration_data = copy.deepcopy(self.DEFAULT_SIGAN_CALIBRATION)

    @property
    def last_calibration_time(self) -> str:
        """Returns the last calibration time from calibration data."""
        return convert_string_to_millisecond_iso_format(
            sensor_calibration.calibration_datetime
        )

    @property
    @abstractmethod
    def is_available(self) -> bool:
        """Returns True if sigan is initialized and ready for measurements."""
        pass

    @abstractmethod
    def acquire_time_domain_samples(
        self,
        num_samples: int,
        num_samples_skip: int = 0,
        retries: int = 5,
        gain_adjust: bool = True,
    ) -> dict:
        """
        Acquire time domain IQ samples

        :param num_samples: Number of samples to acquire
        :param num_samples_skip: Number of samples to skip
        :param retries: Maximum number of retries on failure
        :param gain_adjust: If True, scale IQ samples based on calibration data.
        :return: dictionary containing data, sample_rate, frequency, capture_time, etc
        """
        pass

    @property
    @abstractmethod
    def healthy(self) -> bool:
        """Perform a health check by collecting IQ samples."""
        pass

    def recompute_calibration_data(self, cal_args: Calibration) -> None:
        """Set the calibration data based on the current tuning"""

        # Try and get the sensor calibration data
        self.sensor_calibration_data = self.DEFAULT_SENSOR_CALIBRATION.copy()
        if sensor_calibration is not None:
            self.sensor_calibration_data.update(
                sensor_calibration.get_calibration_dict(cal_args)
            )

        # Try and get the sigan calibration data
        self.sigan_calibration_data = self.DEFAULT_SIGAN_CALIBRATION.copy()
        if sigan_calibration is not None:
            self.sigan_calibration_data.update(
                sigan_calibration.get_calibration_dict(cal_args)
<<<<<<< HEAD
            )

    @property
    def name(self) -> str:
        return 'Signal Analyzer'

    def get_status(self):
        sigan_model = str(self.__class__)
        if 'signal_analyzer' in capabilities['sensor']:
            sigan = capabilities['sensor']['signal_analyzer']
            if 'sigan_spec' in sigan:
                spec = sigan['sigan_spec']
                if 'model' in spec:
                    model = spec['model']
                    if model != 'Default' and model != '':
                        sigan_model = model
        return {'model': sigan_model, 'healthy': self.healthy}
=======
            )
>>>>>>> a388aa46
<|MERGE_RESOLUTION|>--- conflicted
+++ resolved
@@ -1,20 +1,13 @@
 import copy
 from abc import ABC, abstractmethod
 
-<<<<<<< HEAD
 from scos_actions.capabilities import capabilities
-from scos_actions.settings import sensor_calibration
-from scos_actions.settings import sigan_calibration
-from scos_actions.utils import convert_string_to_millisecond_iso_format
-from scos_actions.utils import get_datetime_str_now
-=======
 from scos_actions.calibration import Calibration
 from scos_actions.settings import sensor_calibration, sigan_calibration
 from scos_actions.utils import (
     convert_string_to_millisecond_iso_format,
     get_datetime_str_now,
 )
->>>>>>> a388aa46
 
 
 class SignalAnalyzerInterface(ABC):
@@ -94,8 +87,8 @@
         if sigan_calibration is not None:
             self.sigan_calibration_data.update(
                 sigan_calibration.get_calibration_dict(cal_args)
-<<<<<<< HEAD
             )
+
 
     @property
     def name(self) -> str:
@@ -112,6 +105,3 @@
                     if model != 'Default' and model != '':
                         sigan_model = model
         return {'model': sigan_model, 'healthy': self.healthy}
-=======
-            )
->>>>>>> a388aa46
