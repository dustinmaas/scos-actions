--- conflicted
+++ resolved
@@ -193,16 +193,6 @@
             attenuation=attenuation,
         )
 
-<<<<<<< HEAD
-=======
-    def configure_sigan(self, measurement_params):
-        for key, value in measurement_params.items():
-            if hasattr(self.sigan, key):
-                setattr(self.sigan, key, value)
-            else:
-                logger.warning(f"signal analyzer does not have attribute {key}")
-
->>>>>>> 1571637a
     @property
     def description(self):
         """Parameterize and return the module-level docstring."""
