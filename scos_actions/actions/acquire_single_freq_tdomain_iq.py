# What follows is a parameterizable description of the algorithm used by this
# action. The first line is the summary and should be written in plain text.
# Everything following that is the extended description, which can be written
# in Markdown and MathJax. Each name in curly brackets '{}' will be replaced
# with the value specified in the `description` method which can be found at
# the very bottom of this file. Since this parameterization step affects
# everything in curly brackets, math notation such as {m \over n} must be
# escaped to {{m \over n}}.
#
# To print out this docstring after parameterization, see
# scos-sensor/scripts/print_action_docstring.py. You can then paste that into the
# SCOS Markdown Editor (link below) to see the final rendering.
#
# Resources:
# - MathJax reference: https://math.meta.stackexchange.com/q/5020
# - Markdown reference: https://commonmark.org/help/
# - SCOS Markdown Editor: https://ntia.github.io/scos-md-editor/
#
r"""Capture time-domain IQ samples at {center_frequency:.2f} MHz.

# {name}

## Signal analyzer setup and sample acquisition

Each time this task runs, the following process is followed:
{acquisition_plan}

## Time-domain processing

If specified, a voltage scaling factor is applied to the complex time-domain
signals.
"""

import logging

from numpy import complex64

from scos_actions import utils
from scos_actions.actions.interfaces.measurement_action import MeasurementAction
from scos_actions.hardware import gps as mock_gps
from scos_actions.metadata.annotations import TimeDomainDetection
from scos_actions.metadata.sigmf_builder import Domain, MeasurementType, SigMFBuilder
from scos_actions.settings import HAS_PRESELECTOR
from scos_actions.utils import get_parameter

logger = logging.getLogger(__name__)

# Define parameter keys
RF_PATH = "rf_path"
FREQUENCY = "frequency"
SAMPLE_RATE = "sample_rate"
DURATION_MS = "duration_ms"
NUM_SKIP = "nskip"


class SingleFrequencyTimeDomainIqAcquisition(MeasurementAction):
    """Acquire IQ data at each of the requested frequencies.

    The action will set any matching attributes found in the
    signal analyzer object. The following parameters are
    required by the action:

        name: name of the action
        frequency: center frequency in Hz
        duration_ms: duration to acquire in ms

    For the parameters required by the signal analyzer, see the
    documentation from the Python package for the signal analyzer
    being used.

    :param parameters: The dictionary of parameters needed for
    the action and the signal analyzer.
    :param sigan: instance of SignalAnalyzerInterface.
    """

    def __init__(self, parameters, sigan, gps=mock_gps):
        super().__init__(parameters=parameters, sigan=sigan, gps=gps)
        # Pull parameters from action config
        if HAS_PRESELECTOR:
            rf_path_name = get_parameter(RF_PATH, self.parameters)
            self.rf_path = {self.PRESELECTOR_PATH_KEY: rf_path_name}
        self.nskip = get_parameter(NUM_SKIP, self.parameters)
        self.duration_ms = get_parameter(DURATION_MS, self.parameters)
        self.frequency_Hz = get_parameter(FREQUENCY, self.parameters)

    def execute(self, schedule_entry, task_id) -> dict:
        start_time = utils.get_datetime_str_now()
        if HAS_PRESELECTOR:
            logger.debug(f"Setting RF path to {self.rf_path}")
            self.configure_preselector(self.rf_path)
        # Use the sigan's actual reported instead of requested sample rate
        sample_rate = self.sigan.sample_rate
        num_samples = int(sample_rate * self.duration_ms * 1e-3)
        measurement_result = self.acquire_data(num_samples, self.nskip)
        measurement_result["start_time"] = start_time
        end_time = utils.get_datetime_str_now()
        measurement_result.update(self.parameters)
        measurement_result["end_time"] = end_time
        measurement_result["domain"] = Domain.TIME.value
        measurement_result["measurement_type"] = MeasurementType.SINGLE_FREQUENCY.value
        measurement_result["task_id"] = task_id
        measurement_result["calibration_datetime"] = self.sigan.sensor_calibration_data[
            "calibration_datetime"
        ]
        measurement_result["description"] = self.description
        measurement_result["sigan_cal"] = self.sigan.sigan_calibration_data
        measurement_result["sensor_cal"] = self.sigan.sensor_calibration_data
        return measurement_result

    def get_sigmf_builder(self, measurement_result: dict) -> SigMFBuilder:
        sigmf_builder = super().get_sigmf_builder(measurement_result)
<<<<<<< HEAD
        time_domain_annotation = TimeDomainAnnotation(
            start=0,
            count=self.received_samples,
            detector="sample_iq",
            num_samps=self.received_samples,
=======
        time_domain_annotation = TimeDomainDetection(
            sample_start=0,
            sample_count=self.received_samples,
            detector="sample_iq",
            number_of_samples=self.received_samples,
>>>>>>> 511d5054
            units="volts",
            reference="preselector input",
        )
        sigmf_builder.add_metadata_generator(
            type(time_domain_annotation).__name__, time_domain_annotation
        )
        return sigmf_builder

    @property
    def description(self):
        """Parameterize and return the module-level docstring."""
        frequency_MHz = self.frequency_Hz / 1e6
        used_keys = [FREQUENCY, DURATION_MS, "name"]
        acq_plan = (
            f"The signal analyzer is tuned to {frequency_MHz:.2f} "
            + "MHz and the following parameters are set:\n"
        )
        for name, value in self.parameters.items():
            if name not in used_keys:
                acq_plan += f"{name} = {value}\n"
        acq_plan += f"\nThen, acquire samples for {self.duration_ms} ms\n."

        defs = {
            "name": self.name,
            "center_frequency": frequency_MHz,
            "acquisition_plan": acq_plan,
        }

        # __doc__ refers to the module docstring at the top of the file
        return __doc__.format(**defs)

    def transform_data(self, measurement_result):
        return measurement_result["data"].astype(complex64)

    def is_complex(self) -> bool:
        return True<|MERGE_RESOLUTION|>--- conflicted
+++ resolved
@@ -109,19 +109,11 @@
 
     def get_sigmf_builder(self, measurement_result: dict) -> SigMFBuilder:
         sigmf_builder = super().get_sigmf_builder(measurement_result)
-<<<<<<< HEAD
-        time_domain_annotation = TimeDomainAnnotation(
-            start=0,
-            count=self.received_samples,
-            detector="sample_iq",
-            num_samps=self.received_samples,
-=======
         time_domain_annotation = TimeDomainDetection(
             sample_start=0,
             sample_count=self.received_samples,
             detector="sample_iq",
             number_of_samples=self.received_samples,
->>>>>>> 511d5054
             units="volts",
             reference="preselector input",
         )
